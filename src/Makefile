--- conflicted
+++ resolved
@@ -1,10 +1,6 @@
 CC = gcc
 CXX = g++
-<<<<<<< HEAD
-CFLAGS := -Wall -pipe -fsanitize=address #-O2
-=======
-CFLAGS := -Wall -pipe -g -fsanitize=address#-O2
->>>>>>> c3247533
+CFLAGS := -Wall -pipe -O2 #-g -fsanitize=address
 CXXFLAGS := $(CFLAGS)
 LOBJS = ssw.o
 LCPPOBJS = ssw_cpp.o
