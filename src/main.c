/*  main.c
 *  Created by Mengyao Zhao on 06/23/11.
 *	Version 0.1.5
<<<<<<< HEAD
 *  Last revision by Mengyao Zhao on 06/26/14.
=======
 *  Last revision by Mengyao Zhao on 06/27/14.
>>>>>>> 86c64437
 */

#include <stdlib.h>
#include <stdint.h>
#include <emmintrin.h>
#include <zlib.h>
#include <stdio.h>
#include <time.h>
#include <string.h>
#include <math.h>
#include <unistd.h>
#include "ssw.h"
#include "kseq.h"

#ifdef __GNUC__
#define LIKELY(x) __builtin_expect((x),1)
#define UNLIKELY(x) __builtin_expect((x),0)
#else
#define LIKELY(x) (x)
#define UNLIKELY(x) (x)
#endif

/*! @function
  @abstract  Round an integer to the next closest power-2 integer.
  @param  x  integer to be rounded (in place)
  @discussion x will be modified.
 */
#define kroundup32(x) (--(x), (x)|=(x)>>1, (x)|=(x)>>2, (x)|=(x)>>4, (x)|=(x)>>8, (x)|=(x)>>16, ++(x))

KSEQ_INIT(gzFile, gzread)

static void reverse_comple(const char* seq, char* rc) {
	int32_t end = strlen(seq), start = 0;
	static const int8_t rc_table[128] = {
		4, 4,  4, 4,  4,  4,  4, 4,  4, 4, 4, 4,  4, 4, 4, 4,
		4, 4,  4, 4,  4,  4,  4, 4,  4, 4, 4, 4,  4, 4, 4, 4,
		4, 4,  4, 4,  4,  4,  4, 4,  4, 4, 4, 4,  4, 4, 4, 4,
		4, 4,  4, 4,  4,  4,  4, 4,  4, 4, 4, 4,  4, 4, 4, 4,
		4, 84, 4, 71, 4,  4,  4, 67, 4, 4, 4, 4,  4, 4, 4, 4,
		4, 4,  4, 4,  65, 65, 4, 4,  4, 4, 4, 4,  4, 4, 4, 4,
		4, 84, 4, 71, 4,  4,  4, 67, 4, 4, 4, 4,  4, 4, 4, 4,
		4, 4,  4, 4,  65, 65, 4, 4,  4, 4, 4, 4,  4, 4, 4, 4
	};
	rc[end] = '\0';
	-- end;
	while (LIKELY(start < end)) {
		rc[start] = (char)rc_table[(int8_t)seq[end]];
		rc[end] = (char)rc_table[(int8_t)seq[start]];
		++ start;
		-- end;
	}
	if (start == end) rc[start] = (char)rc_table[(int8_t)seq[start]];
}

static void ssw_write (const s_align* a,
			const kseq_t* ref_seq,
			const kseq_t* read,
			const char* read_seq,	// strand == 0: original read; strand == 1: reverse complement read
			const int8_t* table,
			int8_t strand,	// 0: forward aligned ; 1: reverse complement aligned
			int8_t sam) {	// 0: Blast like output; 1: Sam format output

	if (sam == 0) {	// Blast like output
		fprintf(stdout, "target_name: %s\nquery_name: %s\noptimal_alignment_score: %d\t", ref_seq->name.s, read->name.s, a->score1);
		if (a->score2 > 0) fprintf(stdout, "suboptimal_alignment_score: %d\t", a->score2);
		if (strand == 0) fprintf(stdout, "strand: +\t");
		else fprintf(stdout, "strand: -\t");
		if (a->ref_begin1 + 1) fprintf(stdout, "target_begin: %d\t", a->ref_begin1 + 1);
		fprintf(stdout, "target_end: %d\t", a->ref_end1 + 1);
		if (a->read_begin1 + 1) fprintf(stdout, "query_begin: %d\t", a->read_begin1 + 1);
		fprintf(stdout, "query_end: %d\n\n", a->read_end1 + 1);
		if (a->cigar) {
			int32_t c = 0, left = 0, e = 0, qb = a->ref_begin1, pb = a->read_begin1;
			uint32_t i;
			while (e < a->cigarLen || left > 0) {
				int32_t count = 0;
				int32_t q = qb;
				int32_t p = pb;
				fprintf(stdout, "Target: %8d    ", q + 1);
				for (c = e; c < a->cigarLen; ++c) {
					char letter = cigar_int_to_op(a->cigar[c]);
					uint32_t length = cigar_int_to_len(a->cigar[c]);
					uint32_t l = (count == 0 && left > 0) ? left: length;
					for (i = 0; i < l; ++i) {
						if (letter == 'I') fprintf(stdout, "-");
						else {
							fprintf(stdout, "%c", *(ref_seq->seq.s + q));
							++ q;
						}
						++ count;
						if (count == 60) goto step2;
					}
				}
step2:
				fprintf(stdout, "    %d\n                    ", q);
				q = qb;
				count = 0;
				for (c = e; c < a->cigarLen; ++c) {
					char letter = cigar_int_to_op(a->cigar[c]);
					uint32_t length = cigar_int_to_len(a->cigar[c]);
					uint32_t l = (count == 0 && left > 0) ? left: length;
					for (i = 0; i < l; ++i){
						if (letter == 'M') {
							if (table[(int)*(ref_seq->seq.s + q)] == table[(int)*(read_seq + p)])fprintf(stdout, "|");
							else fprintf(stdout, "*");
							++q;
							++p;
						} else {
							fprintf(stdout, " ");
<<<<<<< HEAD
							if (letter == 1) ++p;
=======
							if (letter == 'I') ++p;
>>>>>>> 86c64437
							else ++q;
						}
						++ count;
						if (count == 60) {
							qb = q;
							goto step3;
						}
					}
				}
step3:
				p = pb;
				fprintf(stdout, "\nQuery:  %8d    ", p + 1);
				count = 0;
				for (c = e; c < a->cigarLen; ++c) {
					char letter = cigar_int_to_op(a->cigar[c]);
					uint32_t length = cigar_int_to_len(a->cigar[c]);
					uint32_t l = (count == 0 && left > 0) ? left: length;
					for (i = 0; i < l; ++i) {
						if (letter == 'D') fprintf(stdout, "-");
						else {
							fprintf(stdout, "%c", *(read_seq + p));
							++p;
						}
						++ count;
						if (count == 60) {
							pb = p;
							left = l - i - 1;
							e = (left == 0) ? (c + 1) : c;
							goto end;
						}
					}
				}
				e = c;
				left = 0;
end:
				fprintf(stdout, "    %d\n\n", p);
			}
		}
	}else {	// Sam format output
		fprintf(stdout, "%s\t", read->name.s);
		if (a->score1 == 0) fprintf(stdout, "4\t*\t0\t255\t*\t*\t0\t0\t*\t*\n");
		else {
			int32_t c, l = a->read_end1 - a->read_begin1 + 1, qb = a->ref_begin1, pb = a->read_begin1, p;
			uint32_t mapq = -4.343 * log(1 - (double)abs(a->score1 - a->score2)/(double)a->score1);
			mapq = (uint32_t) (mapq + 4.99);
			mapq = mapq < 254 ? mapq : 254;
			if (strand) fprintf(stdout, "16\t");
			else fprintf(stdout, "0\t");
			fprintf(stdout, "%s\t%d\t%d\t", ref_seq->name.s, a->ref_begin1 + 1, mapq);
			for (c = 0; c < a->cigarLen; ++c) {
				char letter = cigar_int_to_op(a->cigar[c]);
				uint32_t length = cigar_int_to_len(a->cigar[c]);
				fprintf(stdout, "%lu%c", (unsigned long)length, letter);
			}
			fprintf(stdout, "\t*\t0\t0\t");
			for (c = a->read_begin1; c <= a->read_end1; ++c) fprintf(stdout, "%c", read_seq[c]);
			fprintf(stdout, "\t");
			if (read->qual.s && strand) {
				p = a->read_end1;
				for (c = 0; c < l; ++c) {
					fprintf(stdout, "%c", read->qual.s[p]);
					--p;
				}
			}else if (read->qual.s){
				p = a->read_begin1;
				for (c = 0; c < l; ++c) {
					fprintf(stdout, "%c", read->qual.s[p]);
					++p;
				}
			} else fprintf(stdout, "*");
			fprintf(stdout, "\tAS:i:%d", a->score1);
			mapq = 0;	// counter of difference
			for (c = 0; c < a->cigarLen; ++c) {
				char letter = cigar_int_to_op(a->cigar[c]);
				uint32_t length = cigar_int_to_len(a->cigar[c]);
				if (letter == 'M') {
					for (p = 0; p < length; ++p){
						if (table[(int)*(ref_seq->seq.s + qb)] != table[(int)*(read_seq + pb)]) ++mapq;
						++qb;
						++pb;
					}
				} else if (letter == 'I') {
					pb += length;
					mapq += length;
				} else {
					qb += length;
					mapq += length;
				}
			}
			fprintf(stdout,"\tNM:i:%d\t", mapq);
			if (a->score2 > 0) fprintf(stdout, "ZS:i:%d\n", a->score2);
			else fprintf(stdout, "\n");
		}
	}
}

int main (int argc, char * const argv[]) {
	clock_t start, end;
	float cpu_time;
	gzFile read_fp, ref_fp;
	kseq_t *read_seq, *ref_seq;
	int32_t l, m, k, match = 2, mismatch = 2, gap_open = 3, gap_extension = 1, path = 0, reverse = 0, n = 5, sam = 0, protein = 0, header = 0, s1 = 67108864, s2 = 128, filter = 0;
	int8_t* mata = (int8_t*)calloc(25, sizeof(int8_t));
	const int8_t* mat = mata;
	char mat_name[16];
	mat_name[0] = '\0';
	int8_t* ref_num = (int8_t*)malloc(s1);
	int8_t* num = (int8_t*)malloc(s2), *num_rc = 0;
	char* read_rc = 0;

	static const int8_t mat50[] = {
	//  A   R   N   D   C   Q   E   G   H   I   L   K   M   F   P   S   T   W   Y   V   B   Z   X   *
     	5, -2, -1, -2, -1, -1, -1,  0, -2, -1, -2, -1, -1, -3, -1,  1,  0, -3, -2,  0, -2, -1, -1, -5,	// A
       -2,  7, -1, -2, -4,  1,  0, -3,  0, -4, -3,  3, -2, -3, -3, -1, -1, -3, -1, -3, -1,  0, -1, -5,	// R
       -1, -1,  7,  2, -2,  0,  0,  0,  1, -3, -4,  0, -2, -4, -2,  1,  0, -4, -2, -3,  5,  0, -1, -5,	// N
       -2, -2,  2,  8, -4,  0,  2, -1, -1, -4, -4, -1, -4, -5, -1,  0, -1, -5, -3, -4,  6,  1, -1, -5,	// D
       -1, -4, -2, -4, 13, -3, -3, -3, -3, -2, -2, -3, -2, -2, -4, -1, -1, -5, -3, -1, -3, -3, -1, -5,	// C
       -1,  1,  0,  0, -3,  7,  2, -2,  1, -3, -2,  2,  0, -4, -1,  0, -1, -1, -1, -3,  0,  4, -1, -5,	// Q
       -1,  0,  0,  2, -3,  2,  6, -3,  0, -4, -3,  1, -2, -3, -1, -1, -1, -3, -2, -3,  1,  5, -1, -5,	// E
     	0, -3,  0, -1, -3, -2, -3,  8, -2, -4, -4, -2, -3, -4, -2,  0, -2, -3, -3, -4, -1, -2, -1, -5,	// G
       -2,  0,  1, -1, -3,  1,  0, -2, 10, -4, -3,  0, -1, -1, -2, -1, -2, -3,  2, -4,  0,  0, -1, -5,	// H
       -1, -4, -3, -4, -2, -3, -4, -4, -4,  5,  2, -3,  2,  0, -3, -3, -1, -3, -1,  4, -4, -3, -1, -5,	// I
       -2, -3, -4, -4, -2, -2, -3, -4, -3,  2,  5, -3,  3,  1, -4, -3, -1, -2, -1,  1, -4, -3, -1, -5,	// L
       -1,  3,  0, -1, -3,  2,  1, -2,  0, -3, -3,  6, -2, -4, -1,  0, -1, -3, -2, -3,  0,  1, -1, -5,	// K
       -1, -2, -2, -4, -2,  0, -2, -3, -1,  2,  3, -2,  7,  0, -3, -2, -1, -1,  0,  1, -3, -1, -1, -5,	// M
       -3, -3, -4, -5, -2, -4, -3, -4, -1,  0,  1, -4,  0,  8, -4, -3, -2,  1,  4, -1, -4, -4, -1, -5,	// F
       -1, -3, -2, -1, -4, -1, -1, -2, -2, -3, -4, -1, -3, -4, 10, -1, -1, -4, -3, -3, -2, -1, -1, -5,	// P
     	1, -1,  1,  0, -1,  0, -1,  0, -1, -3, -3,  0, -2, -3, -1,  5,  2, -4, -2, -2,  0,  0, -1, -5,	// S
    	0, -1,  0, -1, -1, -1, -1, -2, -2, -1, -1, -1, -1, -2, -1,  2,  5, -3, -2,  0,  0, -1, -1, -5, 	// T
       -3, -3, -4, -5, -5, -1, -3, -3, -3, -3, -2, -3, -1,  1, -4, -4, -3, 15,  2, -3, -5, -2, -1, -5, 	// W
       -2, -1, -2, -3, -3, -1, -2, -3,  2, -1, -1, -2,  0,  4, -3, -2, -2,  2,  8, -1, -3, -2, -1, -5, 	// Y
     	0, -3, -3, -4, -1, -3, -3, -4, -4,  4,  1, -3,  1, -1, -3, -2,  0, -3, -1,  5, -3, -3, -1, -5, 	// V
       -2, -1,  5,  6, -3,  0,  1, -1,  0, -4, -4,  0, -3, -4, -2,  0,  0, -5, -3, -3,  6,  1, -1, -5, 	// B
       -1,  0,  0,  1, -3,  4,  5, -2,  0, -3, -3,  1, -1, -4, -1,  0, -1, -2, -2, -3,  1,  5, -1, -5, 	// Z
       -1, -1, -1, -1, -1, -1, -1, -1, -1, -1, -1, -1, -1, -1, -1, -1, -1, -1, -1, -1, -1, -1, -1, -5, 	// X
       -5, -5, -5, -5, -5, -5, -5, -5, -5, -5, -5, -5, -5, -5, -5, -5, -5, -5, -5, -5, -5, -5, -5,  1 	// *
	};

	/* This table is used to transform amino acid letters into numbers. */
	int8_t aa_table[128] = {
		23, 23, 23, 23, 23, 23, 23, 23, 23, 23, 23, 23, 23, 23, 23, 23,
		23, 23, 23, 23, 23, 23, 23, 23, 23, 23, 23, 23, 23, 23, 23, 23,
		23, 23, 23, 23, 23, 23, 23, 23, 23, 23, 23, 23, 23, 23, 23, 23,
		23, 23, 23, 23, 23, 23, 23, 23, 23, 23, 23, 23, 23, 23, 23, 23,
		23, 0,  20, 4,  3,  6,  13, 7,  8,  9,  23, 11, 10, 12, 2,  23,
		14, 5,  1,  15, 16, 23, 19, 17, 22, 18, 21, 23, 23, 23, 23, 23,
		23, 0,  20, 4,  3,  6,  13, 7,  8,  9,  23, 11, 10, 12, 2,  23,
		14, 5,  1,  15, 16, 23, 19, 17, 22, 18, 21, 23, 23, 23, 23, 23
	};

	/* This table is used to transform nucleotide letters into numbers. */
	int8_t nt_table[128] = {
		4, 4, 4, 4,  4, 4, 4, 4,  4, 4, 4, 4,  4, 4, 4, 4,
		4, 4, 4, 4,  4, 4, 4, 4,  4, 4, 4, 4,  4, 4, 4, 4,
		4, 4, 4, 4,  4, 4, 4, 4,  4, 4, 4, 4,  4, 4, 4, 4,
		4, 4, 4, 4,  4, 4, 4, 4,  4, 4, 4, 4,  4, 4, 4, 4,
		4, 0, 4, 1,  4, 4, 4, 2,  4, 4, 4, 4,  4, 4, 4, 4,
		4, 4, 4, 4,  3, 3, 4, 4,  4, 4, 4, 4,  4, 4, 4, 4,
		4, 0, 4, 1,  4, 4, 4, 2,  4, 4, 4, 4,  4, 4, 4, 4,
		4, 4, 4, 4,  3, 3, 4, 4,  4, 4, 4, 4,  4, 4, 4, 4
	};

	int8_t* table = nt_table;

	// Parse command line.
	while ((l = getopt(argc, argv, "m:x:o:e:a:f:pcrsh")) >= 0) {
		switch (l) {
			case 'm': match = atoi(optarg); break;
			case 'x': mismatch = atoi(optarg); break;
			case 'o': gap_open = atoi(optarg); break;
			case 'e': gap_extension = atoi(optarg); break;
			case 'a': strcpy(mat_name, optarg); break;
			case 'f': filter = atoi(optarg); break;
			case 'p': protein = 1; break;
			case 'c': path = 1; break;
			case 'r': reverse = 1; break;
			case 's': sam = 1; break;
			case 'h': header = 1; break;
		}
	}
	if (optind + 2 > argc) {
		fprintf(stderr, "\n");
		fprintf(stderr, "Usage: ssw_test [options] ... <target.fasta> <query.fasta>(or <query.fastq>)\n");
		fprintf(stderr, "Options:\n");
		fprintf(stderr, "\t-m N\tN is a positive integer for weight match in genome sequence alignment. [default: 2]\n");
		fprintf(stderr, "\t-x N\tN is a positive integer. -N will be used as weight mismatch in genome sequence alignment. [default: 2]\n");
		fprintf(stderr, "\t-o N\tN is a positive integer. -N will be used as the weight for the gap opening. [default: 3]\n");
		fprintf(stderr, "\t-e N\tN is a positive integer. -N will be used as the weight for the gap extension. [default: 1]\n");
		fprintf(stderr, "\t-p\tDo protein sequence alignment. Without this option, the ssw_test will do genome sequence alignment.\n");
		fprintf(stderr, "\t-a FILE\tFILE is either the Blosum or Pam weight matrix. [default: Blosum50]\n");
		fprintf(stderr, "\t-c\tReturn the alignment path.\n");
		fprintf(stderr, "\t-f N\tN is a positive integer. Only output the alignments with the Smith-Waterman score >= N.\n");
		fprintf(stderr, "\t-r\tThe best alignment will be picked between the original read alignment and the reverse complement read alignment.\n");
		fprintf(stderr, "\t-s\tOutput in SAM format. [default: no header]\n");
		fprintf(stderr, "\t-h\tIf -s is used, include header in SAM output.\n\n");
		return 1;
	}

	// initialize scoring matrix for genome sequences
	for (l = k = 0; LIKELY(l < 4); ++l) {
		for (m = 0; LIKELY(m < 4); ++m) mata[k++] = l == m ? match : -mismatch;	/* weight_match : -weight_mismatch */
		mata[k++] = 0; // ambiguous base
	}
	for (m = 0; LIKELY(m < 5); ++m) mata[k++] = 0;

	if (protein == 1 && (! strcmp(mat_name, "\0"))) {
		n = 24;
		table = aa_table;
		mat = mat50;
	} else if (strcmp(mat_name, "\0")) {

	// Parse score matrix.
		FILE *f_mat = fopen(mat_name, "r");
		char line[128];
		mata = (int8_t*)realloc(mata, 1024 * sizeof(int8_t));
		k = 0;
		m = 0;
		while (fgets(line, 128, f_mat)) {
			if (line[0] == '*' || (line[0] >= 'A' && line[0] <= 'Z')) {
				if (line[0] >= 'A' && line[0] <= 'Z') aa_table[(int)line[0]] = aa_table[(int)line[0] + 32] = m;
				char str[4], *s = str;
				str[0] = '\0';
				l = 1;
				while (line[l]) {
					if ((line[l] >= '0' && line[l] <= '9') || line[l] == '-') *s++ = line[l];
					else if (str[0] != '\0') {
						*s = '\0';
						mata[k++] = (int8_t)atoi(str);
						s = str;
						str[0] = '\0';
					}
					++l;
				}
				if (str[0] != '\0') {
					*s = '\0';
					mata[k++] = (int8_t)atoi(str);
					s = str;
					str[0] = '\0';
				}
				++m;
			}
		}
		if (k == 0) {
			fprintf(stderr, "Problem of reading the weight matrix file.\n");
			return 1;
		}
		fclose(f_mat);
		n = m;
		table = aa_table;
		mat = mata;
	}

	read_fp = gzopen(argv[optind + 1], "r");
	read_seq = kseq_init(read_fp);
	if (sam && header && path) {
		fprintf(stdout, "@HD\tVN:1.4\tSO:queryname\n");
		ref_fp = gzopen(argv[optind], "r");
		ref_seq = kseq_init(ref_fp);
		while ((l = kseq_read(ref_seq)) >= 0) fprintf(stdout, "@SQ\tSN:%s\tLN:%d\n", ref_seq->name.s, (int32_t)ref_seq->seq.l);
		kseq_destroy(ref_seq);
		gzclose(ref_fp);
	} else if (sam && !path) {
		fprintf(stderr, "SAM format output is only available together with option -c.\n");
		sam = 0;
	}

	// alignment
	if (reverse == 1 && n == 5) {
		read_rc = (char*)malloc(s2);
		num_rc = (int8_t*)malloc(s2);
	}
	start = clock();
	while (kseq_read(read_seq) >= 0) {
		s_profile* p, *p_rc = 0;
		int32_t readLen = read_seq->seq.l;
		int32_t maskLen = readLen / 2;
	//	int32_t maskLen = 2*readLen;

		while (readLen >= s2) {
			++s2;
			kroundup32(s2);
			num = (int8_t*)realloc(num, s2);
			if (reverse == 1 && n == 5) {
				read_rc = (char*)realloc(read_rc, s2);
				num_rc = (int8_t*)realloc(num_rc, s2);
			}
		}
		for (m = 0; m < readLen; ++m) num[m] = table[(int)read_seq->seq.s[m]];
		p = ssw_init(num, readLen, mat, n, 2);
		if (reverse == 1 && n == 5) {
			reverse_comple(read_seq->seq.s, read_rc);
			for (m = 0; m < readLen; ++m) num_rc[m] = table[(int)read_rc[m]];
			p_rc = ssw_init(num_rc, readLen, mat, n, 2);
		}else if (reverse == 1 && n == 24) {
			fprintf (stderr, "Reverse complement alignment is not available for protein sequences. \n");
			return 1;
		}

		ref_fp = gzopen(argv[optind], "r");
		ref_seq = kseq_init(ref_fp);
		while (kseq_read(ref_seq) >= 0) {
			s_align* result, *result_rc = 0;
			int32_t refLen = ref_seq->seq.l;
			int8_t flag = 0;
			while (refLen > s1) {
				++s1;
				kroundup32(s1);
				ref_num = (int8_t*)realloc(ref_num, s1);
			}
			for (m = 0; m < refLen; ++m) ref_num[m] = table[(int)ref_seq->seq.s[m]];
			if (path == 1) flag = 2;
			result = ssw_align (p, ref_num, refLen, gap_open, gap_extension, flag, filter, 0, maskLen);
			if (reverse == 1 && protein == 0)
				result_rc = ssw_align(p_rc, ref_num, refLen, gap_open, gap_extension, flag, filter, 0, maskLen);
			if (result_rc && result_rc->score1 > result->score1 && result_rc->score1 >= filter) {
				if (sam) ssw_write (result_rc, ref_seq, read_seq, read_rc, table, 1, 1);
				else ssw_write (result_rc, ref_seq, read_seq, read_rc, table, 1, 0);
			}else if (result && result->score1 >= filter){
				if (sam) ssw_write(result, ref_seq, read_seq, read_seq->seq.s, table, 0, 1);
				else ssw_write(result, ref_seq, read_seq, read_seq->seq.s, table, 0, 0);
			} else if (! result) return 1;
			if (result_rc) align_destroy(result_rc);
			align_destroy(result);
		}

		if(p_rc) init_destroy(p_rc);
		init_destroy(p);
		kseq_destroy(ref_seq);
		gzclose(ref_fp);
	}
	end = clock();
	cpu_time = ((float) (end - start)) / CLOCKS_PER_SEC;
	fprintf(stderr, "CPU time: %f seconds\n", cpu_time);

	if (num_rc) {
		free(num_rc);
		free(read_rc);
	}
	kseq_destroy(read_seq);
	gzclose(read_fp);
	free(num);
	free(ref_num);
 	free(mata);
	return 0;
}<|MERGE_RESOLUTION|>--- conflicted
+++ resolved
@@ -1,11 +1,7 @@
 /*  main.c
  *  Created by Mengyao Zhao on 06/23/11.
  *	Version 0.1.5
-<<<<<<< HEAD
- *  Last revision by Mengyao Zhao on 06/26/14.
-=======
  *  Last revision by Mengyao Zhao on 06/27/14.
->>>>>>> 86c64437
  */
 
 #include <stdlib.h>
@@ -115,11 +111,7 @@
 							++p;
 						} else {
 							fprintf(stdout, " ");
-<<<<<<< HEAD
-							if (letter == 1) ++p;
-=======
 							if (letter == 'I') ++p;
->>>>>>> 86c64437
 							else ++q;
 						}
 						++ count;
