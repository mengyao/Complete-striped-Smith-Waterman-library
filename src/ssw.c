/* The MIT License

   Copyright (c) 2012-1015 Boston College.

   Permission is hereby granted, free of charge, to any person obtaining
   a copy of this software and associated documentation files (the
   "Software"), to deal in the Software without restriction, including
   without limitation the rights to use, copy, modify, merge, publish,
   distribute, sublicense, and/or sell copies of the Software, and to
   permit persons to whom the Software is furnished to do so, subject to
   the following conditions:

   The above copyright notice and this permission notice shall be
   included in all copies or substantial portions of the Software.

   THE SOFTWARE IS PROVIDED "AS IS", WITHOUT WARRANTY OF ANY KIND,
   EXPRESS OR IMPLIED, INCLUDING BUT NOT LIMITED TO THE WARRANTIES OF
   MERCHANTABILITY, FITNESS FOR A PARTICULAR PURPOSE AND
   NONINFRINGEMENT. IN NO EVENT SHALL THE AUTHORS OR COPYRIGHT HOLDERS
   BE LIABLE FOR ANY CLAIM, DAMAGES OR OTHER LIABILITY, WHETHER IN AN
   ACTION OF CONTRACT, TORT OR OTHERWISE, ARISING FROM, OUT OF OR IN
   CONNECTION WITH THE SOFTWARE OR THE USE OR OTHER DEALINGS IN THE
   SOFTWARE.
*/

/* Contact: Mengyao Zhao <zhangmp@bc.edu> */

/*
 *  ssw.c
 *
 *  Created by Mengyao Zhao on 6/22/10.
 *  Copyright 2010 Boston College. All rights reserved.
 *	Version 0.1.4
 *	Last revision by Mengyao Zhao on 06/27/14.
 *
 */

#include <emmintrin.h>
#include <stdint.h>
#include <stdlib.h>
#include <stdio.h>
#include <string.h>
#include <math.h>
#include "ssw.h"

#ifdef __GNUC__
#define LIKELY(x) __builtin_expect((x),1)
#define UNLIKELY(x) __builtin_expect((x),0)
#else
#define LIKELY(x) (x)
#define UNLIKELY(x) (x)
#endif

/* Convert the coordinate in the scoring matrix into the coordinate in one line of the band. */
#define set_u(u, w, i, j) { int x=(i)-(w); x=x>0?x:0; (u)=(j)-x+1; }

/* Convert the coordinate in the direction matrix into the coordinate in one line of the band. */
#define set_d(u, w, i, j, p) { int x=(i)-(w); x=x>0?x:0; x=(j)-x; (u)=x*3+p; }

/*! @function
  @abstract  Round an integer to the next closest power-2 integer.
  @param  x  integer to be rounded (in place)
  @discussion x will be modified.
 */
#define kroundup32(x) (--(x), (x)|=(x)>>1, (x)|=(x)>>2, (x)|=(x)>>4, (x)|=(x)>>8, (x)|=(x)>>16, ++(x))

typedef struct {
	uint16_t score;
	int32_t ref;	 //0-based position
	int32_t read;    //alignment ending position on read, 0-based
} alignment_end;

typedef struct {
	uint32_t* seq;
	int32_t length;
} cigar;

struct _profile{
	__m128i* profile_byte;	// 0: none
	__m128i* profile_word;	// 0: none
	const int8_t* read;
	const int8_t* mat;
	int32_t readLen;
	int32_t n;
	uint8_t bias;
};

/* Generate query profile rearrange query sequence & calculate the weight of match/mismatch. */
static __m128i* qP_byte (const int8_t* read_num,
				  const int8_t* mat,
				  const int32_t readLen,
				  const int32_t n,	/* the edge length of the squre matrix mat */
				  uint8_t bias) {

	int32_t segLen = (readLen + 15) / 16; /* Split the 128 bit register into 16 pieces.
								     Each piece is 8 bit. Split the read into 16 segments.
								     Calculat 16 segments in parallel.
								   */
	__m128i* vProfile = (__m128i*)malloc(n * segLen * sizeof(__m128i));
	int8_t* t = (int8_t*)vProfile;
	int32_t nt, i, j, segNum;

	/* Generate query profile rearrange query sequence & calculate the weight of match/mismatch */
	for (nt = 0; LIKELY(nt < n); nt ++) {
		for (i = 0; i < segLen; i ++) {
			j = i;
			for (segNum = 0; LIKELY(segNum < 16) ; segNum ++) {
				*t++ = j>= readLen ? bias : mat[nt * n + read_num[j]] + bias;
				j += segLen;
			}
		}
	}
	return vProfile;
}

/* Striped Smith-Waterman
   Record the highest score of each reference position.
   Return the alignment score and ending position of the best alignment, 2nd best alignment, etc.
   Gap begin and gap extension are different.
   wight_match > 0, all other weights < 0.
   The returned positions are 0-based.
 */
static alignment_end* sw_sse2_byte (const int8_t* ref,
							 int8_t ref_dir,	// 0: forward ref; 1: reverse ref
							 int32_t refLen,
							 int32_t readLen,
							 const uint8_t weight_gapO, /* will be used as - */
							 const uint8_t weight_gapE, /* will be used as - */
							 const __m128i* vProfile,
							 uint8_t terminate,	/* the best alignment score: used to terminate
												   the matrix calculation when locating the
												   alignment beginning point. If this score
												   is set to 0, it will not be used */
	 						 uint8_t bias,  /* Shift 0 point to a positive value. */
							 int32_t maskLen) {

#define max16(m, vm) (vm) = _mm_max_epu8((vm), _mm_srli_si128((vm), 8)); \
					  (vm) = _mm_max_epu8((vm), _mm_srli_si128((vm), 4)); \
					  (vm) = _mm_max_epu8((vm), _mm_srli_si128((vm), 2)); \
					  (vm) = _mm_max_epu8((vm), _mm_srli_si128((vm), 1)); \
					  (m) = _mm_extract_epi16((vm), 0)

	uint8_t max = 0;		                     /* the max alignment score */
	int32_t end_read = readLen - 1;
	int32_t end_ref = -1; /* 0_based best alignment ending point; Initialized as isn't aligned -1. */
	int32_t segLen = (readLen + 15) / 16; /* number of segment */

	/* array to record the largest score of each reference position */
	uint8_t* maxColumn = (uint8_t*) calloc(refLen, 1);

	/* array to record the alignment read ending position of the largest score of each reference position */
	int32_t* end_read_column = (int32_t*) calloc(refLen, sizeof(int32_t));

	/* Define 16 byte 0 vector. */
	__m128i vZero = _mm_set1_epi32(0);

	__m128i* pvHStore = (__m128i*) calloc(segLen, sizeof(__m128i));
	__m128i* pvHLoad = (__m128i*) calloc(segLen, sizeof(__m128i));
	__m128i* pvE = (__m128i*) calloc(segLen, sizeof(__m128i));
	__m128i* pvHmax = (__m128i*) calloc(segLen, sizeof(__m128i));

	int32_t i, j;
	/* 16 byte insertion begin vector */
	__m128i vGapO = _mm_set1_epi8(weight_gapO);

	/* 16 byte insertion extension vector */
	__m128i vGapE = _mm_set1_epi8(weight_gapE);

	/* 16 byte bias vector */
	__m128i vBias = _mm_set1_epi8(bias);

	__m128i vMaxScore = vZero; /* Trace the highest score of the whole SW matrix. */
	__m128i vMaxMark = vZero; /* Trace the highest score till the previous column. */
	__m128i vTemp;
	int32_t edge, begin = 0, end = refLen, step = 1;

	/* outer loop to process the reference sequence */
	if (ref_dir == 1) {
		begin = refLen - 1;
		end = -1;
		step = -1;
	}
	for (i = begin; LIKELY(i != end); i += step) {
//fprintf(stderr, "%d", ref[i]);
		int32_t cmp;
		__m128i e, vF = vZero, vMaxColumn = vZero; /* Initialize F value to 0.
							   Any errors to vH values will be corrected in the Lazy_F loop.
							 */
//		max16(maxColumn[i], vMaxColumn);
//		fprintf(stderr, "middle[%d]: %d\n", i, maxColumn[i]);

		__m128i vH = pvHStore[segLen - 1];
		vH = _mm_slli_si128 (vH, 1); /* Shift the 128-bit value in vH left by 1 byte. */
		const __m128i* vP = vProfile + ref[i] * segLen; /* Right part of the vProfile */

		/* Swap the 2 H buffers. */
		__m128i* pv = pvHLoad;
		pvHLoad = pvHStore;
		pvHStore = pv;

		/* inner loop to process the query sequence */
		for (j = 0; LIKELY(j < segLen); ++j) {
			vH = _mm_adds_epu8(vH, _mm_load_si128(vP + j));
			vH = _mm_subs_epu8(vH, vBias); /* vH will be always > 0 */
	//	max16(maxColumn[i], vH);
	//	fprintf(stderr, "H[%d]: %d\n", i, maxColumn[i]);
//	int8_t* t;
//	int32_t ti;
//for (t = (int8_t*)&vH, ti = 0; ti < 16; ++ti) fprintf(stderr, "%d\t", *t++);

			/* Get max from vH, vE and vF. */
			e = _mm_load_si128(pvE + j);
			vH = _mm_max_epu8(vH, e);
			vH = _mm_max_epu8(vH, vF);
			vMaxColumn = _mm_max_epu8(vMaxColumn, vH);

	//	max16(maxColumn[i], vMaxColumn);
	//	fprintf(stderr, "middle[%d]: %d\n", i, maxColumn[i]);
//	for (t = (int8_t*)&vMaxColumn, ti = 0; ti < 16; ++ti) fprintf(stderr, "%d\t", *t++);

			/* Save vH values. */
			_mm_store_si128(pvHStore + j, vH);

			/* Update vE value. */
			vH = _mm_subs_epu8(vH, vGapO); /* saturation arithmetic, result >= 0 */
			e = _mm_subs_epu8(e, vGapE);
			e = _mm_max_epu8(e, vH);
			_mm_store_si128(pvE + j, e);

			/* Update vF value. */
			vF = _mm_subs_epu8(vF, vGapE);
			vF = _mm_max_epu8(vF, vH);

			/* Load the next vH. */
			vH = _mm_load_si128(pvHLoad + j);
		}

		/* Lazy_F loop: has been revised to disallow adjecent insertion and then deletion, so don't update E(i, j), learn from SWPS3 */
        /* reset pointers to the start of the saved data */
        j = 0;
        vH = _mm_load_si128 (pvHStore + j);

        /*  the computed vF value is for the given column.  since */
        /*  we are at the end, we need to shift the vF value over */
        /*  to the next column. */
        vF = _mm_slli_si128 (vF, 1);
        vTemp = _mm_subs_epu8 (vH, vGapO);
		vTemp = _mm_subs_epu8 (vF, vTemp);
		vTemp = _mm_cmpeq_epi8 (vTemp, vZero);
		cmp  = _mm_movemask_epi8 (vTemp);

        while (cmp != 0xffff)
        {
            vH = _mm_max_epu8 (vH, vF);
			vMaxColumn = _mm_max_epu8(vMaxColumn, vH);
            _mm_store_si128 (pvHStore + j, vH);
            vF = _mm_subs_epu8 (vF, vGapE);
            j++;
            if (j >= segLen)
            {
                j = 0;
                vF = _mm_slli_si128 (vF, 1);
            }
            vH = _mm_load_si128 (pvHStore + j);

            vTemp = _mm_subs_epu8 (vH, vGapO);
            vTemp = _mm_subs_epu8 (vF, vTemp);
            vTemp = _mm_cmpeq_epi8 (vTemp, vZero);
            cmp  = _mm_movemask_epi8 (vTemp);
        }

		vMaxScore = _mm_max_epu8(vMaxScore, vMaxColumn);
		vTemp = _mm_cmpeq_epi8(vMaxMark, vMaxScore);
		cmp = _mm_movemask_epi8(vTemp);
		if (cmp != 0xffff) {
			uint8_t temp;
			vMaxMark = vMaxScore;
			max16(temp, vMaxScore);
			vMaxScore = vMaxMark;

			if (LIKELY(temp > max)) {
				max = temp;
				if (max + bias >= 255) break;	//overflow
				end_ref = i;

				/* Store the column with the highest alignment score in order to trace the alignment ending position on read. */
				for (j = 0; LIKELY(j < segLen); ++j) pvHmax[j] = pvHStore[j];
			}
		}

		/* Record the max score of current column. */
		max16(maxColumn[i], vMaxColumn);
	//	fprintf(stderr, "maxColumn[%d]: %d\n", i, maxColumn[i]);
		if (maxColumn[i] == terminate) break;
	}

fprintf(stderr, "\n");

	/* Trace the alignment ending position on read. */
	uint8_t *t = (uint8_t*)pvHmax;
	int32_t column_len = segLen * 16;
	for (i = 0; LIKELY(i < column_len); ++i, ++t) {
		int32_t temp;
		if (*t == max) {
			temp = i / 16 + i % 16 * segLen;
			if (temp < end_read) end_read = temp;
		}
	}

	free(pvHmax);
	free(pvE);
	free(pvHLoad);
	free(pvHStore);

	/* Find the most possible 2nd best alignment. */
	alignment_end* bests = (alignment_end*) calloc(2, sizeof(alignment_end));
	bests[0].score = max + bias >= 255 ? 255 : max;
	bests[0].ref = end_ref;
	bests[0].read = end_read;

	bests[1].score = 0;
	bests[1].ref = 0;
	bests[1].read = 0;

	edge = (end_ref - maskLen) > 0 ? (end_ref - maskLen) : 0;
	for (i = 0; i < edge; i ++) {
//			fprintf (stderr, "maxColumn[%d]: %d\n", i, maxColumn[i]);
		if (maxColumn[i] > bests[1].score) {
			bests[1].score = maxColumn[i];
			bests[1].ref = i;
		}
	}
	edge = (end_ref + maskLen) > refLen ? refLen : (end_ref + maskLen);
	for (i = edge + 1; i < refLen; i ++) {
//			fprintf (stderr, "refLen: %d\tmaxColumn[%d]: %d\n", refLen, i, maxColumn[i]);
		if (maxColumn[i] > bests[1].score) {
			bests[1].score = maxColumn[i];
			bests[1].ref = i;
		}
	}

	free(maxColumn);
	free(end_read_column);
	return bests;
}

static __m128i* qP_word (const int8_t* read_num,
				  const int8_t* mat,
				  const int32_t readLen,
				  const int32_t n) {

	int32_t segLen = (readLen + 7) / 8;
	__m128i* vProfile = (__m128i*)malloc(n * segLen * sizeof(__m128i));
	int16_t* t = (int16_t*)vProfile;
	int32_t nt, i, j;
	int32_t segNum;

	/* Generate query profile rearrange query sequence & calculate the weight of match/mismatch */
	for (nt = 0; LIKELY(nt < n); nt ++) {
		for (i = 0; i < segLen; i ++) {
			j = i;
			for (segNum = 0; LIKELY(segNum < 8) ; segNum ++) {
				*t++ = j>= readLen ? 0 : mat[nt * n + read_num[j]];
				j += segLen;
			}
		}
	}
	return vProfile;
}

static alignment_end* sw_sse2_word (const int8_t* ref,
							 int8_t ref_dir,	// 0: forward ref; 1: reverse ref
							 int32_t refLen,
							 int32_t readLen,
							 const uint8_t weight_gapO, /* will be used as - */
							 const uint8_t weight_gapE, /* will be used as - */
							 const __m128i* vProfile,
							 uint16_t terminate,
							 int32_t maskLen) {

#define max8(m, vm) (vm) = _mm_max_epi16((vm), _mm_srli_si128((vm), 8)); \
					(vm) = _mm_max_epi16((vm), _mm_srli_si128((vm), 4)); \
					(vm) = _mm_max_epi16((vm), _mm_srli_si128((vm), 2)); \
					(m) = _mm_extract_epi16((vm), 0)

	uint16_t max = 0;		                     /* the max alignment score */
	int32_t end_read = readLen - 1;
	int32_t end_ref = 0; /* 1_based best alignment ending point; Initialized as isn't aligned - 0. */
	int32_t segLen = (readLen + 7) / 8; /* number of segment */

	/* array to record the largest score of each reference position */
	uint16_t* maxColumn = (uint16_t*) calloc(refLen, 2);

	/* array to record the alignment read ending position of the largest score of each reference position */
	int32_t* end_read_column = (int32_t*) calloc(refLen, sizeof(int32_t));

	/* Define 16 byte 0 vector. */
	__m128i vZero = _mm_set1_epi32(0);

	__m128i* pvHStore = (__m128i*) calloc(segLen, sizeof(__m128i));
	__m128i* pvHLoad = (__m128i*) calloc(segLen, sizeof(__m128i));
	__m128i* pvE = (__m128i*) calloc(segLen, sizeof(__m128i));
	__m128i* pvHmax = (__m128i*) calloc(segLen, sizeof(__m128i));

	int32_t i, j, k;
	/* 16 byte insertion begin vector */
	__m128i vGapO = _mm_set1_epi16(weight_gapO);

	/* 16 byte insertion extension vector */
	__m128i vGapE = _mm_set1_epi16(weight_gapE);

	__m128i vMaxScore = vZero; /* Trace the highest score of the whole SW matrix. */
	__m128i vMaxMark = vZero; /* Trace the highest score till the previous column. */
	__m128i vTemp;
	int32_t edge, begin = 0, end = refLen, step = 1;

	/* outer loop to process the reference sequence */
	if (ref_dir == 1) {
		begin = refLen - 1;
		end = -1;
		step = -1;
	}
	for (i = begin; LIKELY(i != end); i += step) {
		int32_t cmp;
		__m128i e, vF = vZero; /* Initialize F value to 0.
							   Any errors to vH values will be corrected in the Lazy_F loop.
							 */
		__m128i vH = pvHStore[segLen - 1];
		vH = _mm_slli_si128 (vH, 2); /* Shift the 128-bit value in vH left by 2 byte. */

		/* Swap the 2 H buffers. */
		__m128i* pv = pvHLoad;

		__m128i vMaxColumn = vZero; /* vMaxColumn is used to record the max values of column i. */

		const __m128i* vP = vProfile + ref[i] * segLen; /* Right part of the vProfile */
		pvHLoad = pvHStore;
		pvHStore = pv;

		/* inner loop to process the query sequence */
		for (j = 0; LIKELY(j < segLen); j ++) {
			vH = _mm_adds_epi16(vH, _mm_load_si128(vP + j));

			/* Get max from vH, vE and vF. */
			e = _mm_load_si128(pvE + j);
			vH = _mm_max_epi16(vH, e);
			vH = _mm_max_epi16(vH, vF);
			vMaxColumn = _mm_max_epi16(vMaxColumn, vH);

			/* Save vH values. */
			_mm_store_si128(pvHStore + j, vH);

			/* Update vE value. */
			vH = _mm_subs_epu16(vH, vGapO); /* saturation arithmetic, result >= 0 */
			e = _mm_subs_epu16(e, vGapE);
			e = _mm_max_epi16(e, vH);
			_mm_store_si128(pvE + j, e);

			/* Update vF value. */
			vF = _mm_subs_epu16(vF, vGapE);
			vF = _mm_max_epi16(vF, vH);

			/* Load the next vH. */
			vH = _mm_load_si128(pvHLoad + j);
		}

		/* Lazy_F loop: has been revised to disallow adjecent insertion and then deletion, so don't update E(i, j), learn from SWPS3 */
		for (k = 0; LIKELY(k < 8); ++k) {
			vF = _mm_slli_si128 (vF, 2);
			for (j = 0; LIKELY(j < segLen); ++j) {
				vH = _mm_load_si128(pvHStore + j);
				vH = _mm_max_epi16(vH, vF);
				vMaxColumn = _mm_max_epi16(vMaxColumn, vH); //newly added line
				_mm_store_si128(pvHStore + j, vH);
				vH = _mm_subs_epu16(vH, vGapO);
				vF = _mm_subs_epu16(vF, vGapE);
				if (UNLIKELY(! _mm_movemask_epi8(_mm_cmpgt_epi16(vF, vH)))) goto end;
			}
		}

end:
		vMaxScore = _mm_max_epi16(vMaxScore, vMaxColumn);
		vTemp = _mm_cmpeq_epi16(vMaxMark, vMaxScore);
		cmp = _mm_movemask_epi8(vTemp);
		if (cmp != 0xffff) {
			uint16_t temp;
			vMaxMark = vMaxScore;
			max8(temp, vMaxScore);
			vMaxScore = vMaxMark;

			if (LIKELY(temp > max)) {
				max = temp;
				end_ref = i;
				for (j = 0; LIKELY(j < segLen); ++j) pvHmax[j] = pvHStore[j];
			}
		}

		/* Record the max score of current column. */
		max8(maxColumn[i], vMaxColumn);
		if (maxColumn[i] == terminate) break;
	}

	/* Trace the alignment ending position on read. */
	uint16_t *t = (uint16_t*)pvHmax;
	int32_t column_len = segLen * 8;
	for (i = 0; LIKELY(i < column_len); ++i, ++t) {
		int32_t temp;
		if (*t == max) {
			temp = i / 8 + i % 8 * segLen;
			if (temp < end_read) end_read = temp;
		}
	}

	free(pvHmax);
	free(pvE);
	free(pvHLoad);
	free(pvHStore);

	/* Find the most possible 2nd best alignment. */
	alignment_end* bests = (alignment_end*) calloc(2, sizeof(alignment_end));
	bests[0].score = max;
	bests[0].ref = end_ref;
	bests[0].read = end_read;

	bests[1].score = 0;
	bests[1].ref = 0;
	bests[1].read = 0;

	edge = (end_ref - maskLen) > 0 ? (end_ref - maskLen) : 0;
	for (i = 0; i < edge; i ++) {
		if (maxColumn[i] > bests[1].score) {
			bests[1].score = maxColumn[i];
			bests[1].ref = i;
		}
	}
	edge = (end_ref + maskLen) > refLen ? refLen : (end_ref + maskLen);
	for (i = edge; i < refLen; i ++) {
		if (maxColumn[i] > bests[1].score) {
			bests[1].score = maxColumn[i];
			bests[1].ref = i;
		}
	}

	free(maxColumn);
	free(end_read_column);
	return bests;
}

static cigar* banded_sw (const int8_t* ref,
				 const int8_t* read,
				 int32_t refLen,
				 int32_t readLen,
				 int32_t score,
				 const uint32_t weight_gapO,  /* will be used as - */
				 const uint32_t weight_gapE,  /* will be used as - */
				 int32_t band_width,
				 const int8_t* mat,	/* pointer to the weight matrix */
				 int32_t n) {

	uint32_t *c = (uint32_t*)malloc(16 * sizeof(uint32_t)), *c1;
	int32_t i, j, e, f, temp1, temp2, s = 16, s1 = 8, l, max = 0;
	int64_t s2 = 1024;
	char op, prev_op;
	int32_t width, width_d, *h_b, *e_b, *h_c;
	int8_t *direction, *direction_line;
	cigar* result = (cigar*)malloc(sizeof(cigar));
	h_b = (int32_t*)malloc(s1 * sizeof(int32_t));
	e_b = (int32_t*)malloc(s1 * sizeof(int32_t));
	h_c = (int32_t*)malloc(s1 * sizeof(int32_t));
	direction = (int8_t*)malloc(s2 * sizeof(int8_t));

	do {
		width = band_width * 2 + 3, width_d = band_width * 2 + 1;
		while (width >= s1) {
			++s1;
			kroundup32(s1);
			h_b = (int32_t*)realloc(h_b, s1 * sizeof(int32_t));
			e_b = (int32_t*)realloc(e_b, s1 * sizeof(int32_t));
			h_c = (int32_t*)realloc(h_c, s1 * sizeof(int32_t));
		}
		while (width_d * readLen * 3 >= s2) {
			++s2;
			kroundup32(s2);
			if (s2 < 0) {
				fprintf(stderr, "Alignment score and position are not consensus.\n");
				exit(1);
			}
			direction = (int8_t*)realloc(direction, s2 * sizeof(int8_t));
		}
		direction_line = direction;
		for (j = 1; LIKELY(j < width - 1); j ++) h_b[j] = 0;
		for (i = 0; LIKELY(i < readLen); i ++) {
			int32_t beg = 0, end = refLen - 1, u = 0, edge;
			j = i - band_width;	beg = beg > j ? beg : j; // band start
			j = i + band_width; end = end < j ? end : j; // band end
			edge = end + 1 < width - 1 ? end + 1 : width - 1;
			f = h_b[0] = e_b[0] = h_b[edge] = e_b[edge] = h_c[0] = 0;
			direction_line = direction + width_d * i * 3;

			for (j = beg; LIKELY(j <= end); j ++) {
				int32_t b, e1, f1, d, de, df, dh;
				set_u(u, band_width, i, j);	set_u(e, band_width, i - 1, j);
				set_u(b, band_width, i, j - 1); set_u(d, band_width, i - 1, j - 1);
				set_d(de, band_width, i, j, 0);
				set_d(df, band_width, i, j, 1);
				set_d(dh, band_width, i, j, 2);

				temp1 = i == 0 ? -weight_gapO : h_b[e] - weight_gapO;
				temp2 = i == 0 ? -weight_gapE : e_b[e] - weight_gapE;
				e_b[u] = temp1 > temp2 ? temp1 : temp2;
<<<<<<< HEAD
				//fprintf(stderr, "de: %d\twidth_d: %d\treadLen: %d\ts2:%d\n", de, width_d, readLen, s2);
=======
				fprintf(stderr, "de: %d\twidth_d: %d\treadLen: %d\ts2:%lu\n", de, width_d, readLen, s2);
>>>>>>> b0d817ed
				direction_line[de] = temp1 > temp2 ? 3 : 2;

				temp1 = h_c[b] - weight_gapO;
				temp2 = f - weight_gapE;
				f = temp1 > temp2 ? temp1 : temp2;
				direction_line[df] = temp1 > temp2 ? 5 : 4;

				e1 = e_b[u] > 0 ? e_b[u] : 0;
				f1 = f > 0 ? f : 0;
				temp1 = e1 > f1 ? e1 : f1;
				temp2 = h_b[d] + mat[ref[j] * n + read[i]];
				h_c[u] = temp1 > temp2 ? temp1 : temp2;

				if (h_c[u] > max) max = h_c[u];

				if (temp1 <= temp2) direction_line[dh] = 1;
				else direction_line[dh] = e1 > f1 ? direction_line[de] : direction_line[df];
			}
			for (j = 1; j <= u; j ++) h_b[j] = h_c[j];
		}
		band_width *= 2;
	} while (LIKELY(max < score));
	band_width /= 2;

	// trace back
	i = readLen - 1;
	j = refLen - 1;
	e = 0;	// Count the number of M, D or I.
	l = 0;	// record length of current cigar
	op = prev_op = 'M';
	temp2 = 2;	// h
	while (LIKELY(i > 0)) {
		set_d(temp1, band_width, i, j, temp2);
		switch (direction_line[temp1]) {
			case 1:
				--i;
				--j;
				temp2 = 2;
				direction_line -= width_d * 3;
				op = 'M';
				break;
			case 2:
			 	--i;
				temp2 = 0;	// e
				direction_line -= width_d * 3;
				op = 'I';
				break;
			case 3:
				--i;
				temp2 = 2;
				direction_line -= width_d * 3;
				op = 'I';
				break;
			case 4:
				--j;
				temp2 = 1;
				op = 'D';
				break;
			case 5:
				--j;
				temp2 = 2;
				op = 'D';
				break;
			default:
				fprintf(stderr, "Trace back error: %d.\n", direction_line[temp1 - 1]);
				free(direction);
				free(h_c);
				free(e_b);
				free(h_b);
				free(c);
				free(result);
				return 0;
		}
		if (op == prev_op) ++e;
		else {
			++l;
			while (l >= s) {
				++s;
				kroundup32(s);
				c = (uint32_t*)realloc(c, s * sizeof(uint32_t));
			}
			c[l - 1] = to_cigar_int(e, prev_op);
			prev_op = op;
			e = 1;
		}
	}
	if (op == 'M') {
		++l;
		while (l >= s) {
			++s;
			kroundup32(s);
			c = (uint32_t*)realloc(c, s * sizeof(uint32_t));
		}
		c[l - 1] = to_cigar_int(e + 1, op);
	}else {
		l += 2;
		while (l >= s) {
			++s;
			kroundup32(s);
			c = (uint32_t*)realloc(c, s * sizeof(uint32_t));
		}
		c[l - 2] = to_cigar_int(e, op);
		c[l - 1] = to_cigar_int(1, 'M');
	}

	// reverse cigar
	c1 = (uint32_t*)malloc(l * sizeof(uint32_t));
	s = 0;
	e = l - 1;
	while (LIKELY(s <= e)) {
		c1[s] = c[e];
		c1[e] = c[s];
		++ s;
		-- e;
	}
	result->seq = c1;
	result->length = l;

	free(direction);
	free(h_c);
	free(e_b);
	free(h_b);
	free(c);
	return result;
}

static int8_t* seq_reverse(const int8_t* seq, int32_t end)	/* end is 0-based alignment ending position */
{
	int8_t* reverse = (int8_t*)calloc(end + 1, sizeof(int8_t));
	int32_t start = 0;
	while (LIKELY(start <= end)) {
		reverse[start] = seq[end];
		reverse[end] = seq[start];
		++ start;
		-- end;
	}
	return reverse;
}

s_profile* ssw_init (const int8_t* read, const int32_t readLen, const int8_t* mat, const int32_t n, const int8_t score_size) {
	s_profile* p = (s_profile*)calloc(1, sizeof(struct _profile));
	p->profile_byte = 0;
	p->profile_word = 0;
	p->bias = 0;

	if (score_size == 0 || score_size == 2) {
		/* Find the bias to use in the substitution matrix */
		int32_t bias = 0, i;
		for (i = 0; i < n*n; i++) if (mat[i] < bias) bias = mat[i];
		bias = abs(bias);

		p->bias = bias;
		p->profile_byte = qP_byte (read, mat, readLen, n, bias);
	}
	if (score_size == 1 || score_size == 2) p->profile_word = qP_word (read, mat, readLen, n);
	p->read = read;
	p->mat = mat;
	p->readLen = readLen;
	p->n = n;
	return p;
}

void init_destroy (s_profile* p) {
	free(p->profile_byte);
	free(p->profile_word);
	free(p);
}

s_align* ssw_align (const s_profile* prof,
					const int8_t* ref,
				  	int32_t refLen,
				  	const uint8_t weight_gapO,
				  	const uint8_t weight_gapE,
					const uint8_t flag,	//  (from high to low) bit 5: return the best alignment beginning position; 6: if (ref_end1 - ref_begin1 <= filterd) && (read_end1 - read_begin1 <= filterd), return cigar; 7: if max score >= filters, return cigar; 8: always return cigar; if 6 & 7 are both setted, only return cigar when both filter fulfilled
					const uint16_t filters,
					const int32_t filterd,
					const int32_t maskLen) {

	alignment_end* bests = 0, *bests_reverse = 0;
	__m128i* vP = 0;
	int32_t word = 0, band_width = 0, readLen = prof->readLen;
	int8_t* read_reverse = 0;
	cigar* path;
	s_align* r = (s_align*)calloc(1, sizeof(s_align));
	r->ref_begin1 = -1;
	r->read_begin1 = -1;
	r->cigar = 0;
	r->cigarLen = 0;
	if (maskLen < 15) {
		fprintf(stderr, "When maskLen < 15, the function ssw_align doesn't return 2nd best alignment information.\n");
	}

	// Find the alignment scores and ending positions
	if (prof->profile_byte) {
		bests = sw_sse2_byte(ref, 0, refLen, readLen, weight_gapO, weight_gapE, prof->profile_byte, -1, prof->bias, maskLen);
		if (prof->profile_word && bests[0].score == 255) {
			free(bests);
			bests = sw_sse2_word(ref, 0, refLen, readLen, weight_gapO, weight_gapE, prof->profile_word, -1, maskLen);
			word = 1;
		} else if (bests[0].score == 255) {
			fprintf(stderr, "Please set 2 to the score_size parameter of the function ssw_init, otherwise the alignment results will be incorrect.\n");
			free(r);
			return NULL;
		}
	}else if (prof->profile_word) {
		bests = sw_sse2_word(ref, 0, refLen, readLen, weight_gapO, weight_gapE, prof->profile_word, -1, maskLen);
		word = 1;
	}else {
		fprintf(stderr, "Please call the function ssw_init before ssw_align.\n");
		free(r);
		return NULL;
	}
	r->score1 = bests[0].score;
	r->ref_end1 = bests[0].ref;
//fprintf(stderr, "0based ref_end: %d\n", r->ref_end1);
	r->read_end1 = bests[0].read;
	if (maskLen >= 15) {
		r->score2 = bests[1].score;
		r->ref_end2 = bests[1].ref;
	} else {
		r->score2 = 0;
		r->ref_end2 = -1;
	}
	free(bests);
	if (flag == 0 || (flag == 2 && r->score1 < filters)) goto end;

	// Find the beginning position of the best alignment.
	read_reverse = seq_reverse(prof->read, r->read_end1);
	if (word == 0) {
		vP = qP_byte(read_reverse, prof->mat, r->read_end1 + 1, prof->n, prof->bias);
		bests_reverse = sw_sse2_byte(ref, 1, r->ref_end1 + 1, r->read_end1 + 1, weight_gapO, weight_gapE, vP, r->score1, prof->bias, maskLen);
	} else {
		vP = qP_word(read_reverse, prof->mat, r->read_end1 + 1, prof->n);
		bests_reverse = sw_sse2_word(ref, 1, r->ref_end1 + 1, r->read_end1 + 1, weight_gapO, weight_gapE, vP, r->score1, maskLen);
	}
	free(vP);
	free(read_reverse);
	r->ref_begin1 = bests_reverse[0].ref;
	r->read_begin1 = r->read_end1 - bests_reverse[0].read;
	free(bests_reverse);
	if ((7&flag) == 0 || ((2&flag) != 0 && r->score1 < filters) || ((4&flag) != 0 && (r->ref_end1 - r->ref_begin1 > filterd || r->read_end1 - r->read_begin1 > filterd))) goto end;

	// Generate cigar.
	refLen = r->ref_end1 - r->ref_begin1 + 1;
	readLen = r->read_end1 - r->read_begin1 + 1;
	band_width = abs(refLen - readLen) + 1;
	path = banded_sw(ref + r->ref_begin1, prof->read + r->read_begin1, refLen, readLen, r->score1, weight_gapO, weight_gapE, band_width, prof->mat, prof->n);
	if (path == 0) {
		free(r);
		r = NULL;
	}
	else {
		r->cigar = path->seq;
		r->cigarLen = path->length;
		free(path);
	}

end:
	return r;
}

void align_destroy (s_align* a) {
	free(a->cigar);
	free(a);
}

inline char cigar_int_to_op(uint32_t cigar_int) {
	return UNLIKELY((cigar_int & 0xfU) > 8) ? 'M': MAPSTR[cigar_int & 0xfU];
}


inline uint32_t cigar_int_to_len (uint32_t cigar_int)
{
	return cigar_int >> BAM_CIGAR_SHIFT;
}<|MERGE_RESOLUTION|>--- conflicted
+++ resolved
@@ -31,7 +31,7 @@
  *  Created by Mengyao Zhao on 6/22/10.
  *  Copyright 2010 Boston College. All rights reserved.
  *	Version 0.1.4
- *	Last revision by Mengyao Zhao on 06/27/14.
+ *	Last revision by Mengyao Zhao on 02/11/16.
  *
  */
 
@@ -608,11 +608,7 @@
 				temp1 = i == 0 ? -weight_gapO : h_b[e] - weight_gapO;
 				temp2 = i == 0 ? -weight_gapE : e_b[e] - weight_gapE;
 				e_b[u] = temp1 > temp2 ? temp1 : temp2;
-<<<<<<< HEAD
-				//fprintf(stderr, "de: %d\twidth_d: %d\treadLen: %d\ts2:%d\n", de, width_d, readLen, s2);
-=======
-				fprintf(stderr, "de: %d\twidth_d: %d\treadLen: %d\ts2:%lu\n", de, width_d, readLen, s2);
->>>>>>> b0d817ed
+				//fprintf(stderr, "de: %d\twidth_d: %d\treadLen: %d\ts2:%lu\n", de, width_d, readLen, s2);
 				direction_line[de] = temp1 > temp2 ? 3 : 2;
 
 				temp1 = h_c[b] - weight_gapO;
@@ -878,7 +874,7 @@
 	free(a->cigar);
 	free(a);
 }
-
+/*
 inline char cigar_int_to_op(uint32_t cigar_int) {
 	return UNLIKELY((cigar_int & 0xfU) > 8) ? 'M': MAPSTR[cigar_int & 0xfU];
 }
@@ -887,4 +883,4 @@
 inline uint32_t cigar_int_to_len (uint32_t cigar_int)
 {
 	return cigar_int >> BAM_CIGAR_SHIFT;
-}+}*/