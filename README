--- conflicted
+++ resolved
@@ -107,12 +107,5 @@
 Query:         3    GA-AGAGTTAATTTAAGTCACTTCAAACAGATTAC-GTA-TCTTTT-TTTTCCCT    53
 ...
 
-<<<<<<< HEAD
-7. Publication:
-http://dx.plos.org/10.1371/journal.pone.0082138
-=======
 7. Please cite this paper, if you need:
-http://www.plosone.org/article/info%3Adoi%2F10.1371%2Fjournal.pone.0082138
->>>>>>> 2b780cfd
-
-
+http://dx.plos.org/10.1371/journal.pone.0082138